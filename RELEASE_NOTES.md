--- conflicted
+++ resolved
@@ -1,15 +1,13 @@
-<<<<<<< HEAD
 # Version 0.6.0
 
 * Issue #11419 - Added deriver/parser support for the new Neil Brown CTD attached to the AUVs.
    * Added ctdav_n_auv_driver.py driver and deprecated ctdav_n_auv_recovered(telemetered)_driver(s).py drivers.
    * Added ctdav_nbosi_auv_driver.py driver and ctdav_nbosi_auv.py parser for the new Neil Brown CTD.
    * Added unit tests for the new Neil Brown CTD parser.
-=======
+
 # Version 0.5.13
 
 * Issue #13170 - Corrected engineering platform configurations to reflect last deployment
->>>>>>> 69daf1b7
 
 # Version 0.5.12
 
