#!/usr/bin/env python

"""
@package mi.dataset.parser.ctdmo_ghqr_sio
@file mi/dataset/parser/ctdmo_ghqr_sio.py
@author Emily Hahn (original telemetered), Steve Myerson (recovered)
@brief A CTDMO series ghqr specific data set agent parser

This file contains code for the CTDMO parsers and code to produce data particles.
For telemetered data, there is one parser which produces two data particles.
For recovered data, there are two parsers, with each parser producing one data particle.

There are two types of CTDMO data.
CT, aka instrument, sensor or science data.
CO, aka offset data.

For telemetered data, both types (CT, CO) of data are in SIO Mule files.
For recovered data, the CT data is stored in a separate file.
Additionally, both CT and CO data are stored in another file (SIO Controller file),
both CO and CT data in the SIO Controller file is processed here.
"""
import datetime

__author__ = 'Emily Hahn'
__license__ = 'Apache 2.0'

import binascii
import re
import struct

from mi.dataset.parser.utilities import zulu_timestamp_to_ntp_time

from mi.core.log import get_logger
log = get_logger()

from mi.dataset.dataset_parser import SimpleParser

from mi.dataset.parser.sio_mule_common import \
    SioParser, \
    SIO_HEADER_MATCHER, \
    SIO_HEADER_GROUP_ID, \
    SIO_HEADER_GROUP_TIMESTAMP, \
    SIO_INDUCTIVE_GROUP_ID

from mi.core.common import BaseEnum
from mi.core.exceptions import \
    DatasetParserException, \
    RecoverableSampleException, \
    SampleException, \
    UnexpectedDataException

from mi.core.instrument.dataset_data_particle import DataParticle

ID_INSTRUMENT = 'CT'    # ID for instrument (science) data
ID_OFFSET = 'CO'        # ID for time offset data

# Recovered CT file format (file is ASCII, lines separated by new line):
#   Several lines of unformatted ASCII text and key value pairs (ignored here)
#   Configuration information in XML format (only serial number is of interest)
#   *END* record (IDD says *end* so we'll check for either)
#   Instrument data in HEX ASCII (need to extract these values)

NEW_LINE = r'[\n\r]+'             # Handle any type of new line

REC_CT_RECORD = r'.*'             # Any number of ASCII characters
REC_CT_RECORD += NEW_LINE         # separated by a new line
REC_CT_RECORD_MATCHER = re.compile(REC_CT_RECORD)

# For Recovered CT files, the serial number is in the Configuration XML section.
REC_CT_SERIAL_REGEX = r'^'        # At the beginning of the record
REC_CT_SERIAL_REGEX += r'\* <HardwareData DeviceType=\'SBE37-IM\' SerialNumber=\''
REC_CT_SERIAL_REGEX += r'(\d+)'   # Serial number is any number of digits
REC_CT_SERIAL_REGEX += r'\'>'     # the rest of the XML syntax
REC_CT_SERIAL_MATCHER = re.compile(REC_CT_SERIAL_REGEX)

# The REC_CT_SERIAL_MATCHER produces the following group:
REC_CT_SERIAL_GROUP_SERIAL_NUMBER = 1

# The end of the Configuration XML section is denoted by a *END* record.
REC_CT_CONFIGURATION_END = r'^'                    # At the beginning of the record
REC_CT_CONFIGURATION_END += r'\*END\*'             # *END*
REC_CT_CONFIGURATION_END += NEW_LINE               # separated by a new line
REC_CT_CONFIGURATION_END_MATCHER = re.compile(REC_CT_CONFIGURATION_END)

# Recovered CT Data record (hex ascii):
REC_CT_SAMPLE_BYTES = 31                # includes record separator

REC_CT_REGEX = b'([0-9a-fA-F]{6})'      # Temperature
REC_CT_REGEX += b'([0-9a-fA-F]{6})'     # Conductivity
REC_CT_REGEX += b'([0-9a-fA-F]{6})'     # Pressure
REC_CT_REGEX += b'([0-9a-fA-F]{4})'     # Pressure Temperature
REC_CT_REGEX += b'([0-9a-fA-F]{8})'     # Time since Jan 1, 2000
REC_CT_REGEX += NEW_LINE                # separated by a new line
REC_CT_MATCHER = re.compile(REC_CT_REGEX)

# The REC_CT_MATCHER produces the following groups:
REC_CT_GROUP_TEMPERATURE = 1
REC_CT_GROUP_CONDUCTIVITY = 2
REC_CT_GROUP_PRESSURE = 3
REC_CT_GROUP_PRESSURE_TEMP = 4
REC_CT_GROUP_TIME = 5

#  Telemetered CT Data record (binary):
TEL_CT_RECORD_END = b'\x0D'           # records separated by a new line
TEL_CT_SAMPLE_BYTES = 13              # includes record separator

TEL_CT_REGEX = b'([\x00-\xFF])'       # Inductive ID
TEL_CT_REGEX += b'([\x00-\xFF]{7})'   # Temperature, Conductivity, Pressure (reversed)
TEL_CT_REGEX += b'([\x00-\xFF]{4})'   # Time since Jan 1, 2000 (bytes reversed)
TEL_CT_REGEX += TEL_CT_RECORD_END     # CT Record separator
TEL_CT_MATCHER = re.compile(TEL_CT_REGEX)

# The TEL_CT_MATCHER produces the following groups:
TEL_CT_GROUP_ID = 1
TEL_CT_GROUP_SCIENCE_DATA = 2
TEL_CT_GROUP_TIME = 3

# Recovered and Telemetered CO Data record (binary):
CO_RECORD_END = b'[\x13|\x0D]'     # records separated by sentinel 0x13 or 0x0D
CO_SAMPLE_BYTES = 6

CO_REGEX = b'([\x00-\xFF])'        # Inductive ID
CO_REGEX += b'([\x00-\xFF]{4})'    # Time offset in seconds
CO_REGEX += CO_RECORD_END          # CO Record separator
CO_MATCHER = re.compile(CO_REGEX)

# The CO_MATCHER produces the following groups:
CO_GROUP_ID = 1
CO_GROUP_TIME_OFFSET = 2

# Indices into raw_data tuples for recovered CT data
RAW_INDEX_REC_CT_ID = 0
RAW_INDEX_REC_CT_SERIAL = 1
RAW_INDEX_REC_CT_TEMPERATURE = 2
RAW_INDEX_REC_CT_CONDUCTIVITY = 3
RAW_INDEX_REC_CT_PRESSURE = 4
RAW_INDEX_REC_CT_PRESSURE_TEMP = 5
RAW_INDEX_REC_CT_TIME = 6

# Indices into raw_data tuples for telemetered CT data
RAW_INDEX_TEL_CT_SIO_TIMESTAMP = 0
RAW_INDEX_TEL_CT_ID = 1
RAW_INDEX_TEL_CT_SCIENCE = 2
RAW_INDEX_TEL_CT_TIME = 3

# Indices into raw_data tuples for recovered and telemetered CO data
RAW_INDEX_CO_SIO_TIMESTAMP = 0
RAW_INDEX_CO_ID = 1
RAW_INDEX_CO_TIME_OFFSET = 2

INDUCTIVE_ID_KEY = 'inductive_id'


def convert_hex_ascii_to_int(int_val):
    """
    Use to convert from hex-ascii to int when encoding data particle values
    """
    return int(int_val, 16)


def generate_particle_timestamp(time_2000):
    """
    This function calculates and returns a timestamp in epoch 1900
    based on an ASCII hex time in epoch 2000.
    Parameter:
      time_2000 - number of seconds since Jan 1, 2000
    Returns:
      number of seconds since Jan 1, 1900
    """
    return int(time_2000, 16) + zulu_timestamp_to_ntp_time("2000-01-01T00:00:00.00Z")


class DataParticleType(BaseEnum):
    REC_CO_PARTICLE = 'ctdmo_ghqr_offset_recovered'
    REC_CT_PARTICLE = 'ctdmo_ghqr_instrument_recovered'
    TEL_CO_PARTICLE = 'ctdmo_ghqr_sio_offset'
    TEL_CT_PARTICLE = 'ctdmo_ghqr_sio_mule_instrument'
    REC_CT_HOST_PARTICLE = 'ctdmo_ghqr_instrument_host_recovered'


class CtdmoInstrumentDataParticleKey(BaseEnum):
    CONTROLLER_TIMESTAMP = "sio_controller_timestamp"
    INDUCTIVE_ID = "inductive_id"
    SERIAL_NUMBER = "serial_number"
    TEMPERATURE = "temperature"
    CONDUCTIVITY = "conductivity"
    PRESSURE = "pressure"
    PRESSURE_TEMP = "pressure_temp"
    CTD_TIME = "ctd_time"


class CtdmoGhqrRecoveredInstrumentDataParticle(DataParticle):
    """
    Class for generating Instrument Data Particles from Recovered data.
    """
    _data_particle_type = DataParticleType.REC_CT_PARTICLE

    def _build_parsed_values(self):
        """
        Build parsed values for Telemetered Data Particle.
        Take something in the hex ASCII data values and turn it into a
        particle with the appropriate tag.
        @throws SampleException If there is a problem with sample creation
        """
        #
        # The particle timestamp is the time contained in the CT instrument data.
        # This time field is number of seconds since Jan 1, 2000.
        # Convert from epoch in 2000 to epoch in 1900.
        #
        time_stamp = generate_particle_timestamp(self.raw_data[RAW_INDEX_REC_CT_TIME])
        self.set_internal_timestamp(timestamp=time_stamp)

        #
        # Raw data for this particle consists of the following fields (hex ASCII
        # unless noted otherwise):
        #   inductive ID (hex)
        #   serial number (hex)
        #   temperature
        #   conductivity
        #   pressure
        #   pressure temperature
        #   time of science data
        #
        particle = [
            self._encode_value(CtdmoInstrumentDataParticleKey.INDUCTIVE_ID,
                               self.raw_data[RAW_INDEX_REC_CT_ID], int),
            self._encode_value(CtdmoInstrumentDataParticleKey.SERIAL_NUMBER,
                               self.raw_data[RAW_INDEX_REC_CT_SERIAL], str),
            self._encode_value(CtdmoInstrumentDataParticleKey.TEMPERATURE,
                               self.raw_data[RAW_INDEX_REC_CT_TEMPERATURE],
                               convert_hex_ascii_to_int),
            self._encode_value(CtdmoInstrumentDataParticleKey.CONDUCTIVITY,
                               self.raw_data[RAW_INDEX_REC_CT_CONDUCTIVITY],
                               convert_hex_ascii_to_int),
            self._encode_value(CtdmoInstrumentDataParticleKey.PRESSURE,
                               self.raw_data[RAW_INDEX_REC_CT_PRESSURE],
                               convert_hex_ascii_to_int),
            self._encode_value(CtdmoInstrumentDataParticleKey.PRESSURE_TEMP,
                               self.raw_data[RAW_INDEX_REC_CT_PRESSURE_TEMP],
                               convert_hex_ascii_to_int),
            self._encode_value(CtdmoInstrumentDataParticleKey.CTD_TIME,
                               self.raw_data[RAW_INDEX_REC_CT_TIME],
                               convert_hex_ascii_to_int)
        ]

        return particle


class CtdmoGhqrSioTelemeteredInstrumentDataParticle(DataParticle):
    """
    Class for generating Instrument Data Particles from Telemetered data.
    """
    _data_particle_type = DataParticleType.TEL_CT_PARTICLE

    def _build_parsed_values(self):
        """
        Build parsed values for Telemetered Instrument Data Particle.
        Take something in the binary data values and turn it into a
        particle with the appropriate tag.
        @throws SampleException If there is a problem with sample creation
        """

        #
        # Convert science data time to hex ascii.
        # The 4 byte time field is in reverse byte order.
        #
        hex_time = binascii.b2a_hex(self.raw_data[RAW_INDEX_TEL_CT_TIME])
        reversed_hex_time = hex_time[6:8] + hex_time[4:6] + hex_time[2:4] + hex_time[0:2]

        # convert from epoch in 2000 to epoch in 1900.
        time_stamp = generate_particle_timestamp(reversed_hex_time)
        self.set_internal_timestamp(timestamp=time_stamp)

        try:
            #
            # Convert binary science data to hex ascii string.
            # 7 binary bytes get turned into 14 hex ascii bytes.
            # The 2 byte pressure field is in reverse byte order.
            #
            science_data = binascii.b2a_hex(self.raw_data[RAW_INDEX_TEL_CT_SCIENCE])
            pressure = science_data[12:14] + science_data[10:12]

        except (ValueError, TypeError, IndexError) as ex:
            log.warn("Error (%s) while decoding parameters in data: [%s]", ex, self.raw_data)
            raise RecoverableSampleException("Error (%s) while decoding parameters in data: [%s]"
                                             % (ex, self.raw_data))

        particle = [
            self._encode_value(CtdmoInstrumentDataParticleKey.CONTROLLER_TIMESTAMP,
                               self.raw_data[RAW_INDEX_TEL_CT_SIO_TIMESTAMP],
                               convert_hex_ascii_to_int),
            self._encode_value(CtdmoInstrumentDataParticleKey.INDUCTIVE_ID,
                               struct.unpack('>B',
                               self.raw_data[RAW_INDEX_TEL_CT_ID])[0],
                               int),
            self._encode_value(CtdmoInstrumentDataParticleKey.TEMPERATURE,
                               science_data[0:5],
                               convert_hex_ascii_to_int),
            self._encode_value(CtdmoInstrumentDataParticleKey.CONDUCTIVITY,
                               science_data[5:10],
                               convert_hex_ascii_to_int),
            self._encode_value(CtdmoInstrumentDataParticleKey.PRESSURE,
                               pressure,
                               convert_hex_ascii_to_int),
            self._encode_value(CtdmoInstrumentDataParticleKey.CTD_TIME,
                               reversed_hex_time,
                               convert_hex_ascii_to_int)
        ]

        return particle


class CtdmoGhqrRecoveredHostInstrumentDataParticle(DataParticle):
    """
    Class for generating Instrument Data Particles from Recovered data.
    """
    _data_particle_type = DataParticleType.REC_CT_HOST_PARTICLE

    def _build_parsed_values(self):
        """
        Build parsed values for Recovered Instrument Data Particle.
        Take something in the hex data values and turn it into a
        particle with the appropriate tag.
        @throws SampleException If there is a problem with sample creation
        """
        SECONDS_1900_TO_2000 = (datetime.datetime(2000, 1, 1) - datetime.datetime(1900, 1, 1)).total_seconds()

        header_timestamp, inductive_id, data = self.raw_data
<<<<<<< HEAD
=======

>>>>>>> f638b70d
        temp = int(data[:5], 16)
        cond = int(data[5:10], 16)
        pressure, secs = struct.unpack('<HI', binascii.a2b_hex(data[10:22]))
        self.set_internal_timestamp(timestamp=secs + SECONDS_1900_TO_2000)

        particle = [
            self._encode_value(CtdmoInstrumentDataParticleKey.CONTROLLER_TIMESTAMP,
                               header_timestamp,
                               convert_hex_ascii_to_int),
            self._encode_value(CtdmoInstrumentDataParticleKey.INDUCTIVE_ID,
                               inductive_id,
                               int),
            self._encode_value(CtdmoInstrumentDataParticleKey.TEMPERATURE,
                               temp,
                               int),
            self._encode_value(CtdmoInstrumentDataParticleKey.CONDUCTIVITY,
                               cond,
                               int),
            self._encode_value(CtdmoInstrumentDataParticleKey.PRESSURE,
                               pressure,
                               int),
            self._encode_value(CtdmoInstrumentDataParticleKey.CTD_TIME,
                               secs,
                               int)
        ]

        return particle

<<<<<<< HEAD

=======
>>>>>>> f638b70d
class CtdmoOffsetDataParticleKey(BaseEnum):
    CONTROLLER_TIMESTAMP = "sio_controller_timestamp"
    INDUCTIVE_ID = "inductive_id"
    CTD_OFFSET = "ctd_time_offset"


class CtdmoGhqrSioOffsetDataParticle(DataParticle):
    """
    Class for generating the Offset Data Particle from the CTDMO instrument
    on a MSFM platform node
    """

    def _build_parsed_values(self):
        """
        Build parsed values for Recovered and Telemetered Offset Data Particle.
        Take something in the binary data values and turn it into a
        particle with the appropriate tag.
        @throws SampleException If there is a problem with sample creation
        """

        #
        # The particle timestamp for CO data is the SIO header timestamp.
        #
        time_stamp = convert_hex_ascii_to_int(self.raw_data[RAW_INDEX_CO_SIO_TIMESTAMP])
        self.set_internal_timestamp(unix_time=time_stamp)

        particle = [
            self._encode_value(CtdmoOffsetDataParticleKey.CONTROLLER_TIMESTAMP,
                               self.raw_data[RAW_INDEX_CO_SIO_TIMESTAMP],
                               convert_hex_ascii_to_int),
            self._encode_value(CtdmoOffsetDataParticleKey.INDUCTIVE_ID,
                               struct.unpack('>B', self.raw_data[RAW_INDEX_CO_ID])[0],
                               int),
            self._encode_value(CtdmoOffsetDataParticleKey.CTD_OFFSET,
                               struct.unpack('>i',
                               self.raw_data[RAW_INDEX_CO_TIME_OFFSET])[0],
                               int)
        ]

        return particle


class CtdmoGhqrSioRecoveredOffsetDataParticle(CtdmoGhqrSioOffsetDataParticle):
    """
    Class for generating Offset Data Particles from Recovered data.
    """
    _data_particle_type = DataParticleType.REC_CO_PARTICLE


class CtdmoGhqrSioTelemeteredOffsetDataParticle(CtdmoGhqrSioOffsetDataParticle):
    """
    Class for generating Offset Data Particles from Telemetered data.
    """
    _data_particle_type = DataParticleType.TEL_CO_PARTICLE


def parse_co_data(particle_class, chunk, sio_header_timestamp, extract_sample):
    """
    This function parses a CO record and returns a list of samples.
    The CO input record is the same for both recovered and telemetered data.
    """
    particles = []
    last_index = len(chunk)
    start_index = 0
    had_error = (False, 0)

    while start_index < last_index:
        #
        # Look for a match in the next group of bytes
        #
        co_match = CO_MATCHER.match(
            chunk[start_index:start_index+CO_SAMPLE_BYTES])

        if co_match is not None:
            #
            # If the inductive ID is the one we're looking for,
            # generate a data particle.
            # The ID needs to be converted from a byte string to an integer
            # for the comparison.
            #
            inductive_id = co_match.group(CO_GROUP_ID)
            #
            # Generate the data particle.
            # Data stored for each particle is a tuple of the following:
            #   SIO header timestamp (input parameter)
            #   inductive ID (from chunk)
            #   Time Offset (from chunk)
            #
            sample = extract_sample(particle_class, None, (sio_header_timestamp, inductive_id,
                                    co_match.group(CO_GROUP_TIME_OFFSET)), None)
            if sample is not None:
                #
                # Add this particle to the list of particles generated
                # so far for this chunk of input data.
                #
                particles.append(sample)

            start_index += CO_SAMPLE_BYTES
        #
        # If there wasn't a match, the input data is messed up.
        #
        else:
            had_error = (True, start_index)
            break

    #
    # Once we reach the end of the input data,
    # return the number of particles generated and the list of particles.
    #
    return particles, had_error

def parse_ct_data(particle_class, chunk, sio_header_timestamp, extract_sample, inductive_id):
    """
    This function parses a CT record and returns a list of samples.
    The CT input record is the same for both recovered and telemetered data.
    """
    particles = []
    had_error = (False, 0)

    sample_list=chunk.split()
    for item in sample_list:
        try:
            binascii.a2b_hex(item)
            sample = extract_sample(particle_class, None, (sio_header_timestamp, inductive_id,item), None)
            particles.append(sample)
        except ValueError:
            had_error = (True, 0)

    return particles, had_error


<<<<<<< HEAD
def parse_ct_data(particle_class, chunk, sio_header_timestamp, extract_sample, inductive_id):
    """
    This function parses a CT record and returns a list of samples.
    The CT input record is the same for both recovered and telemetered data.
    """
    particles = []
    had_error = (False, 0)
    sample_list = chunk.split()
    for item in sample_list:
        try:
            binascii.a2b_hex(item)
            sample = extract_sample(particle_class, None, (sio_header_timestamp, inductive_id, item), None)
            particles.append(sample)
        except ValueError:
            had_error = (True, 0)

    return particles, had_error


=======
>>>>>>> f638b70d
class CtdmoGhqrSioRecoveredCoAndCtParser(SioParser):

    """
    Parser for Ctdmo recovered CO and CT data.
    """

    def handle_non_data(self, non_data, non_end, start):
        """
        Handle any non-data that is found in the file
        """
        # Handle non-data here.
        if non_data is not None and non_end <= start:
            message = "Found %d bytes of un-expected non-data %s" % (len(non_data), binascii.b2a_hex(non_data))
            log.warn(message)
            self._exception_callback(UnexpectedDataException(message))

    def parse_chunks(self):
        """
        Parse chunks for the Recovered CO and CT parser.
        Parse out any pending data chunks in the chunker. If
        it is a valid data piece, build a particle, update the position and
        timestamp. Go until the chunker has no more valid data.
        @retval a list of tuples with sample particles encountered in this
            parsing, plus the state. An empty list of nothing was parsed.
        """
        result_particles = []
        (nd_timestamp, non_data, non_start, non_end) = self._chunker.get_next_non_data_with_index(clean=False)
        (timestamp, chunk, start, end) = self._chunker.get_next_data_with_index()
        self.handle_non_data(non_data, non_end, start)

        while chunk is not None:
            header_match = SIO_HEADER_MATCHER.match(chunk)
            header_timestamp = header_match.group(SIO_HEADER_GROUP_TIMESTAMP)

            #
            # Start processing at the end of the header.
            #
            chunk_idx = header_match.end(0)

            if header_match.group(SIO_HEADER_GROUP_ID) == ID_OFFSET:
                (particles, had_error) = parse_co_data(CtdmoGhqrSioRecoveredOffsetDataParticle,
                                                       chunk[chunk_idx:-1], header_timestamp,
                                                       self._extract_sample)

                if had_error[0]:
                    log.error('unknown data found in CO chunk %s at %d, leaving out the rest',
                              binascii.b2a_hex(chunk), had_error[1])
                    self._exception_callback(SampleException(
                        'unknown data found in CO chunk at %d, leaving out the rest' % had_error[1]))

                result_particles.extend(particles)

            if header_match.group(SIO_HEADER_GROUP_ID) == ID_INSTRUMENT:
<<<<<<< HEAD
                header_str = header_match.group(0)
                inductive_id = header_str[8:10]
=======
                inductive_id=header_match.group(SIO_INDUCTIVE_GROUP_ID)
>>>>>>> f638b70d
                (particles, had_error) = parse_ct_data(CtdmoGhqrRecoveredHostInstrumentDataParticle,
                                                       chunk[chunk_idx:-1], header_timestamp,
                                                       self._extract_sample, inductive_id)

                if had_error[0]:
                    log.error('unknown data found in CT chunk %s at %d, leaving out the rest',
                              binascii.b2a_hex(chunk), had_error[1])
                    self._exception_callback(SampleException(
                        'unknown data found in CT chunk at %d, leaving out the rest' % had_error[1]))

                result_particles.extend(particles)

<<<<<<< HEAD
=======

>>>>>>> f638b70d
            (nd_timestamp, non_data, non_start, non_end) = self._chunker.get_next_non_data_with_index(clean=False)
            (timestamp, chunk, start, end) = self._chunker.get_next_data_with_index()
            self.handle_non_data(non_data, non_end, start)

        return result_particles


class CtdmoGhqrRecoveredCtParser(SimpleParser):

    """
    Parser for Ctdmo recovered CT data.
    """
    def __init__(self,
                 config,
                 stream_handle,
                 exception_callback):

        #
        # Verify that the required parameters are in the parser configuration.
        #
        if not INDUCTIVE_ID_KEY in config:
            raise DatasetParserException("Parser config is missing %s" % INDUCTIVE_ID_KEY)

        #
        # File is ASCII with records separated by newlines.
        #
        super(CtdmoGhqrRecoveredCtParser, self).__init__(config, stream_handle, exception_callback)

        #
        # set flags to indicate the end of Configuration has not been reached
        # and the serial number has not been found.
        #
        self._serial_number = None
        self._end_config = False

        self.input_file = stream_handle

    def check_for_config_end(self, chunk):
        """
        This function searches the input buffer for the end of Configuration record.
        If found, the read_state and state are updated.
        """
        match = REC_CT_CONFIGURATION_END_MATCHER.match(chunk)
        if match is not None:
            self._end_config = True

    def check_for_serial_number(self, chunk):
        """
        This function searches the input buffer for a serial number.
        """
        #
        # See if this record the serial number.
        # If found, convert from decimal ASCII and save.
        #
        match = REC_CT_SERIAL_MATCHER.match(chunk)
        if match is not None:
            self._serial_number = int(match.group(REC_CT_SERIAL_GROUP_SERIAL_NUMBER))

    def parse_file(self):
        """
        Parser the file for the recovered CT parser
        :return: list of result particles
        """

        # read the first line in the file
        line = self._stream_handle.readline()

        while line:
            #
            # Search for serial number if not already found.
            #
            if self._serial_number is None:
                self.check_for_serial_number(line)

            #
            # Once the serial number is found,
            # search for the end of the Configuration section.
            #
            elif not self._end_config:
                self.check_for_config_end(line)

            #
            # Once the end of the configuration is reached, all remaining records
            # are supposedly CT data records.
            # Parse the record and generate the particle for this chunk.
            # Add it to the return list of particles.
            #
            else:
                particle = self.parse_ct_record(line)
                if particle is not None:
                    self._record_buffer.append(particle)

            # read the next line in the file
            line = self._stream_handle.readline()

    def parse_ct_record(self, ct_record):
        """
        This function parses a Recovered CT record and returns a data particle.
        Parameters:
          ct_record - the input which is being parsed
        """
        ct_match = REC_CT_MATCHER.match(ct_record)
        if ct_match is not None:
            #
            # If this is CT record, generate the data particle.
            # Data stored for each particle is a tuple of the following:
            #   inductive ID (obtained from configuration data)
            #   serial number
            #   temperature
            #   conductivity
            #   pressure
            #   pressure temperature
            #   time of science data
            #
            sample = self._extract_sample(CtdmoGhqrRecoveredInstrumentDataParticle, None,
                                         (self._config.get(INDUCTIVE_ID_KEY),
                                          self._serial_number,
                                          ct_match.group(REC_CT_GROUP_TEMPERATURE),
                                          ct_match.group(REC_CT_GROUP_CONDUCTIVITY),
                                          ct_match.group(REC_CT_GROUP_PRESSURE),
                                          ct_match.group(REC_CT_GROUP_PRESSURE_TEMP),
                                          ct_match.group(REC_CT_GROUP_TIME)), None)

        #
        # If there wasn't a match, the input data is messed up.
        #
        else:
            error_message = 'unknown data found in CT chunk %s, leaving out the rest of chunk' \
                            % binascii.b2a_hex(ct_record)
            log.error(error_message)
            self._exception_callback(SampleException(error_message))
            sample = None

        return sample


class CtdmoGhqrSioTelemeteredParser(SioParser):
    """
    Parser for Ctdmo telemetered data (SIO Mule).
    This parser handles both CT and CO data from the SIO Mule.
    """

    def parse_chunks(self):
        """
        Parse chunks for the Telemetered parser.
        Parse out any pending data chunks in the chunker. If
        it is a valid data piece, build a particle.
        Go until the chunker has no more valid data.
        @retval a list of tuples with sample particles encountered in this
            parsing, plus the state. An empty list of nothing was parsed.
        """
        result_particles = []
        (nd_timestamp, non_data, non_start, non_end) = self._chunker.get_next_non_data_with_index(clean=False)
        (timestamp, chunk, start, end) = self._chunker.get_next_data_with_index()
        self.handle_non_data(non_data, non_end, start)

        while chunk is not None:
            header_match = SIO_HEADER_MATCHER.match(chunk)
            if header_match:
                header_timestamp = header_match.group(SIO_HEADER_GROUP_TIMESTAMP)

                # start looping at the end of the header
                chunk_idx = header_match.end(0)

                if header_match.group(SIO_HEADER_GROUP_ID) == ID_INSTRUMENT:
                    #
                    # Parse the CT record, up to but not including the end of SIO block.
                    #
                    particles = self.parse_ct_record(chunk[chunk_idx:-1], header_timestamp)
                    result_particles.extend(particles)

                elif header_match.group(SIO_HEADER_GROUP_ID) == ID_OFFSET:
                    (particles, had_error) = parse_co_data(CtdmoGhqrSioTelemeteredOffsetDataParticle,
                                                           chunk[chunk_idx:-1], header_timestamp,
                                                           self._extract_sample)

                    if had_error[0]:
                        log.error('unknown data found in CO chunk %s at %d, leaving out the rest',
                                  binascii.b2a_hex(chunk), had_error[1])
                        self._exception_callback(SampleException(
                            'unknown data found in CO chunk at %d, leaving out the rest' % had_error[1]))

                    result_particles.extend(particles)
                else:
                    message = 'Unexpected Sio Header ID %s' % header_match.group(SIO_HEADER_GROUP_ID)
                    log.warn(message)
                    self._exception_callback(UnexpectedDataException(message))

            (nd_timestamp, non_data, non_start, non_end) = self._chunker.get_next_non_data_with_index(clean=False)
            (timestamp, chunk, start, end) = self._chunker.get_next_data_with_index()
            self.handle_non_data(non_data, non_end, start)

        return result_particles

    def parse_ct_record(self, ct_record, sio_header_timestamp):
        """
        This function parses a Telemetered CT record and
        returns a list of data particles.
        Parameters:
          chunk - the input which is being parsed
          sio_header_timestamp - required for particle, passed through
        """
        particles = []
        last_index = len(ct_record)
        start_index = 0

        while start_index < last_index:
            #
            # Look for a match in the next group of bytes
            #
            ct_match = TEL_CT_MATCHER.match(
                ct_record[start_index:start_index+TEL_CT_SAMPLE_BYTES])

            if ct_match is not None:
                #
                # Generate the data particle.
                # Data stored for each particle is a tuple of the following:
                #   SIO header timestamp (input parameter)
                #   inductive ID
                #   science data (temperature, conductivity, pressure)
                #   time of science data
                #
                sample = self._extract_sample(CtdmoGhqrSioTelemeteredInstrumentDataParticle, None,
                                              (sio_header_timestamp,
                                               ct_match.group(TEL_CT_GROUP_ID),
                                               ct_match.group(TEL_CT_GROUP_SCIENCE_DATA),
                                               ct_match.group(TEL_CT_GROUP_TIME)), None)
                if sample is not None:
                    #
                    # Add this particle to the list of particles generated
                    # so far for this chunk of input data.
                    #
                    particles.append(sample)

                start_index += TEL_CT_SAMPLE_BYTES

            #
            # If there wasn't a match, the input data is messed up.
            #
            else:
                log.error('unknown data found in CT record %s at %d, leaving out the rest',
                          binascii.b2a_hex(ct_record), start_index)
                self._exception_callback(SampleException(
                    'unknown data found in CT record at %d, leaving out the rest' % start_index))
                break

        #
        # Once we reach the end of the input data,
        # return the number of particles generated and the list of particles.
        #
        return particles

    def handle_non_data(self, non_data, non_end, start):
        """
        Handle any non-data that is found in the file
        """
        # Handle non-data here.
        if non_data is not None and non_end <= start:
            message = "Found %d bytes of un-expected non-data %s" % (len(non_data), binascii.b2a_hex(non_data))
            log.warn(message)
            self._exception_callback(UnexpectedDataException(message))<|MERGE_RESOLUTION|>--- conflicted
+++ resolved
@@ -39,8 +39,7 @@
     SioParser, \
     SIO_HEADER_MATCHER, \
     SIO_HEADER_GROUP_ID, \
-    SIO_HEADER_GROUP_TIMESTAMP, \
-    SIO_INDUCTIVE_GROUP_ID
+    SIO_HEADER_GROUP_TIMESTAMP
 
 from mi.core.common import BaseEnum
 from mi.core.exceptions import \
@@ -326,10 +325,7 @@
         SECONDS_1900_TO_2000 = (datetime.datetime(2000, 1, 1) - datetime.datetime(1900, 1, 1)).total_seconds()
 
         header_timestamp, inductive_id, data = self.raw_data
-<<<<<<< HEAD
-=======
-
->>>>>>> f638b70d
+
         temp = int(data[:5], 16)
         cond = int(data[5:10], 16)
         pressure, secs = struct.unpack('<HI', binascii.a2b_hex(data[10:22]))
@@ -358,10 +354,7 @@
 
         return particle
 
-<<<<<<< HEAD
-
-=======
->>>>>>> f638b70d
+
 class CtdmoOffsetDataParticleKey(BaseEnum):
     CONTROLLER_TIMESTAMP = "sio_controller_timestamp"
     INDUCTIVE_ID = "inductive_id"
@@ -473,6 +466,7 @@
     #
     return particles, had_error
 
+
 def parse_ct_data(particle_class, chunk, sio_header_timestamp, extract_sample, inductive_id):
     """
     This function parses a CT record and returns a list of samples.
@@ -481,26 +475,6 @@
     particles = []
     had_error = (False, 0)
 
-    sample_list=chunk.split()
-    for item in sample_list:
-        try:
-            binascii.a2b_hex(item)
-            sample = extract_sample(particle_class, None, (sio_header_timestamp, inductive_id,item), None)
-            particles.append(sample)
-        except ValueError:
-            had_error = (True, 0)
-
-    return particles, had_error
-
-
-<<<<<<< HEAD
-def parse_ct_data(particle_class, chunk, sio_header_timestamp, extract_sample, inductive_id):
-    """
-    This function parses a CT record and returns a list of samples.
-    The CT input record is the same for both recovered and telemetered data.
-    """
-    particles = []
-    had_error = (False, 0)
     sample_list = chunk.split()
     for item in sample_list:
         try:
@@ -513,8 +487,6 @@
     return particles, had_error
 
 
-=======
->>>>>>> f638b70d
 class CtdmoGhqrSioRecoveredCoAndCtParser(SioParser):
 
     """
@@ -568,12 +540,8 @@
                 result_particles.extend(particles)
 
             if header_match.group(SIO_HEADER_GROUP_ID) == ID_INSTRUMENT:
-<<<<<<< HEAD
                 header_str = header_match.group(0)
                 inductive_id = header_str[8:10]
-=======
-                inductive_id=header_match.group(SIO_INDUCTIVE_GROUP_ID)
->>>>>>> f638b70d
                 (particles, had_error) = parse_ct_data(CtdmoGhqrRecoveredHostInstrumentDataParticle,
                                                        chunk[chunk_idx:-1], header_timestamp,
                                                        self._extract_sample, inductive_id)
@@ -586,10 +554,6 @@
 
                 result_particles.extend(particles)
 
-<<<<<<< HEAD
-=======
-
->>>>>>> f638b70d
             (nd_timestamp, non_data, non_start, non_end) = self._chunker.get_next_non_data_with_index(clean=False)
             (timestamp, chunk, start, end) = self._chunker.get_next_data_with_index()
             self.handle_non_data(non_data, non_end, start)
